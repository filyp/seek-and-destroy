# to run all variants one after another:
# python study_runner.py PATH_TO_CONFIG [if_study_exists=fail|delete|load]

# necessary for determinism:
import os

os.environ["CUBLAS_WORKSPACE_CONFIG"] = ":4096:8"
# os.environ['CUBLAS_WORKSPACE_CONFIG'] = ":16:8"  # less mem but slower

import argparse
import logging
import sys
from types import SimpleNamespace

import torch as pt
import yaml
from transformers import AutoModelForCausalLM, AutoTokenizer

<<<<<<< HEAD
from unlearning_methods.tar_masked import tar_masked
from unlearning_methods.tar_masked_lora import tar_masked_lora
from unlearning_methods.circuit_breakers_without_LoRA import (
    circuit_breaker_without_lora,
)
=======
from unlearning_methods.surgical_tar import surgical_tar
from unlearning_methods.surgical_tar_lora import surgical_tar_lora
from unlearning_methods.tar import tar
>>>>>>> 1f95379d
from utils.data_loading import CachedBatches, dataset_loaders
from utils.git_and_reproducibility import *
from utils.model_operations import relearn
from utils.training import *

logging.basicConfig(
    level=logging.INFO,
    format="%(asctime)s %(levelname)s  %(message)s",
    datefmt="%H:%M:%S",
    handlers=[logging.StreamHandler()],
)


def run_study(storage, config_path, variant_num, if_study_exists="fail", n_trials=None):
    assert if_study_exists in ["fail", "delete", "load", "load-remaining"]
    print(f"{config_path=} {variant_num=} {if_study_exists=} {n_trials=}")

    # load YAML configuration
    with open(config_path, "r") as f:
        full_config = yaml.safe_load(f)

    # split into hyperparams and other keys
    variant_name, custom = list(full_config["variants"].items())[variant_num]
    hyperparam_ranges = full_config["hyperparams"] | {
        k: v for k, v in custom.items() if k in full_config["hyperparams"].keys()
    }
    config = full_config["general_config"] | {
        k: v for k, v in custom.items() if k not in full_config["hyperparams"].keys()
    }
    config = SimpleNamespace(**config)
    relearn_config = SimpleNamespace(**full_config["relearn_config"])
    if n_trials is not None:
        config.n_trials = n_trials

    study_name = (
        f"{config.unlearn_steps},{relearn_config.relearn_steps},"
        f"{config.forget_set_name}"
        f"|{Path(config_path).stem}|{variant_name}"
    )
    print(f"{study_name=}")
    print(f"{hyperparam_ranges=}")

    pt.set_default_device("cuda")

    # load datasets
    set_seeds(42)
    tokenizer = AutoTokenizer.from_pretrained(config.model_id)
    retain_set = dataset_loaders[config.retain_set_name](tokenizer)
    forget_set = dataset_loaders[config.forget_set_name](tokenizer)
    retain_batches = CachedBatches(retain_set["train"], config.batch_size)
    forget_batches = CachedBatches(forget_set["train"], config.batch_size)
    retain_val_batches = CachedBatches(retain_set["validation"], config.batch_size)
    forget_val_batches = CachedBatches(forget_set["validation"], config.batch_size)
    r_eval = next(iter(retain_val_batches))
    f_eval = next(iter(forget_val_batches))

    allowed_r_loss = eval_(
        AutoModelForCausalLM.from_pretrained(config.model_id), f_eval, r_eval
    )["retain_loss"]
    allowed_r_loss += getattr(config, "retain_loss_budget", 0)

    unlearning_func = dict(
<<<<<<< HEAD
        tar_masked_lora=tar_masked_lora,
        tar_masked=tar_masked,
        circuit_breaker_without_lora=circuit_breaker_without_lora,
=======
        surgical_tar_lora=surgical_tar_lora,
        surgical_tar=surgical_tar,
        tar=tar,
>>>>>>> 1f95379d
    )[config.method_name]

    def objective(trial):
        # construct hyperparams
        hyperparams = dict()
        for hp_name, distribution in hyperparam_ranges.items():
            if isinstance(distribution, list):
                low, high, log = distribution
                hyperparams[hp_name] = trial.suggest_float(hp_name, low, high, log=log)
            else:
                hyperparams[hp_name] = distribution
        hyperparams = SimpleNamespace(**hyperparams)
        logging.info(f"trial {trial.number} - {trial.params}")

        set_seeds(42)
        model = unlearning_func(
            hyperparams,
            config,
            retain_batches,
            forget_batches,
            f_eval,
            r_eval,
            allowed_r_loss,
        )

        set_seeds(42)
        forget_losses = relearn(
            model, relearn_config, retain_val_batches, forget_val_batches
        )

        # use min rather than last, in case it anomalously increases
        forget_loss = min(forget_losses)
        return forget_loss

    if if_study_exists == "delete":
        delete_study_if_exists(study_name, storage)
    study = optuna.create_study(
        study_name=study_name,
        storage=storage,
        direction="maximize",
        load_if_exists=(if_study_exists in ["load", "load-remaining"]),
    )
    save_file_and_attach_logger(config_path, study.study_name)
    study.set_metric_names(["forget_loss"])
    study.set_user_attr("commit_hash", commit_hash())
    study.set_user_attr("is_repo_clean", is_repo_clean())
    for k, v in config.__dict__.items():
        study.set_user_attr(k, v)

    n_trials = config.n_trials
    if if_study_exists == "load-remaining":
        # run remaining trials
        n_trials = max(0, config.n_trials - len(study.trials))

    try:
        print(f"{n_trials=}")
        study.optimize(objective, n_trials=n_trials)
    except KeyboardInterrupt:
        pass


if __name__ == "__main__":
    parser = argparse.ArgumentParser(description="Run unlearning studies")
    parser.add_argument(
        "--config-path", type=str, required=True, help="Path to the config YAML file"
    )
    parser.add_argument(
        "--variant-num",
        type=int,
        default=None,
        help="Variant number to run (default: None to run all variants)",
    )
    parser.add_argument(
        "--if-study-exists",
        type=str,
        default="fail",
        choices=["fail", "delete", "load", "load-remaining"],
        help="What to do if study exists (default: fail). 'load' will run the number of specified trials continuing an existing study. 'load-remaining' will run (n_trials - len(study.trials)) trials.",
    )
    parser.add_argument(
        "--n-trials",
        type=int,
        default=None,
        help="Number of trials to run (default: None to use config value)",
    )
    parser.add_argument(
        "--allow-dirty-repo",
        action="store_true",
        help="Allow running even if the git repo has uncommitted changes (default: False)",
    )
    args = parser.parse_args()

    db_url = json.load(open("secret.json"))["db_url"]
    storage = get_storage(db_url)
    # storage = get_storage()

    with open(args.config_path, "r") as f:
        full_config = yaml.safe_load(f)

    if args.variant_num is None:
        # ! run all variants one after another
        for variant_num in range(len(full_config["variants"])):
            if not args.allow_dirty_repo:
                assert is_repo_clean()
            run_study(
                storage,
                args.config_path,
                variant_num,
                args.if_study_exists,
                args.n_trials,
            )
    else:
        # ! run single variant
        if not args.allow_dirty_repo:
            assert is_repo_clean()
        run_study(
            storage,
            args.config_path,
            args.variant_num,
            args.if_study_exists,
            args.n_trials,
        )<|MERGE_RESOLUTION|>--- conflicted
+++ resolved
@@ -16,17 +16,13 @@
 import yaml
 from transformers import AutoModelForCausalLM, AutoTokenizer
 
-<<<<<<< HEAD
-from unlearning_methods.tar_masked import tar_masked
-from unlearning_methods.tar_masked_lora import tar_masked_lora
+from unlearning_methods.circuit_breakers import circuit_breaker
 from unlearning_methods.circuit_breakers_without_LoRA import (
     circuit_breaker_without_lora,
 )
-=======
 from unlearning_methods.surgical_tar import surgical_tar
 from unlearning_methods.surgical_tar_lora import surgical_tar_lora
 from unlearning_methods.tar import tar
->>>>>>> 1f95379d
 from utils.data_loading import CachedBatches, dataset_loaders
 from utils.git_and_reproducibility import *
 from utils.model_operations import relearn
@@ -89,15 +85,11 @@
     allowed_r_loss += getattr(config, "retain_loss_budget", 0)
 
     unlearning_func = dict(
-<<<<<<< HEAD
-        tar_masked_lora=tar_masked_lora,
-        tar_masked=tar_masked,
+        circuit_breaker=circuit_breaker,
         circuit_breaker_without_lora=circuit_breaker_without_lora,
-=======
         surgical_tar_lora=surgical_tar_lora,
         surgical_tar=surgical_tar,
         tar=tar,
->>>>>>> 1f95379d
     )[config.method_name]
 
     def objective(trial):
